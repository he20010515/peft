--- conflicted
+++ resolved
@@ -91,16 +91,8 @@
                 self.base_model, self.peft_config, adapter_name
             )
         else:
-<<<<<<< HEAD
-            self.base_model = LoraModel(peft_config, model)
-        if getattr(self.peft_config, "modules_to_save", None) is not None:
-            self.modules_to_save = self.peft_config.modules_to_save
-            _set_trainable(self)
-        self.device = torch.device("cuda" if torch.cuda.is_available() else "cpu")
-        self.base_model_torch_dtype = getattr(model, "dtype", None)
-=======
             self.add_adapter(adapter_name, peft_config)
->>>>>>> 445940fb
+
 
     def save_pretrained(self, save_directory, **kwargs):
         r"""
